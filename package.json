{
  "name": "jsondiffpatch",
<<<<<<< HEAD
<<<<<<< HEAD
  "version": "0.0.8",
=======
  "version": "0.0.9",
>>>>>>> master
=======
  "version": "0.0.11",
>>>>>>> 6414e894
  "author": "Benjamin Eidelman <beneidel@gmail.com>",
  "description": "Diff & Patch for JSON object graphs",
  "contributors": [
    "Benjamin Eidelman <beneidel@gmail.com>"
  ],
  "bin": {
  },
  "scripts": {
    "test": "qunit -c ./src/jsondiffpatch.js -d jsondiffpatch:./src/jsondiffpatch -t ./test/test.js",
    "minify": "uglifyjs ./src/jsondiffpatch.js > ./jsondiffpatch.min.js"
  },
  "main": "./src/jsondiffpatch",
  "repository": {
    "type": "git",
    "url": "git://github.com/benjamine/JsonDiffPatch.git"
  },
  "keywords": [
    "json",
    "diff",
    "patch"
  ],
  "devDependencies": {
    "qunit": "0.5.x",
    "uglify-js": "1.3.x"
  },
  "bundleDependencies": [],
  "license": "MIT",
  "engine": {
    "node": ">=0.4"
  },
  "dependencies": {},
  "optionalDependencies": {
      "cli-color": ">=0.1.7"
  },
  "engines": {
    "node": "*"
  },
  "homepage": "https://github.com/benjamine/JsonDiffPatch"
}<|MERGE_RESOLUTION|>--- conflicted
+++ resolved
@@ -1,14 +1,6 @@
 {
   "name": "jsondiffpatch",
-<<<<<<< HEAD
-<<<<<<< HEAD
-  "version": "0.0.8",
-=======
-  "version": "0.0.9",
->>>>>>> master
-=======
   "version": "0.0.11",
->>>>>>> 6414e894
   "author": "Benjamin Eidelman <beneidel@gmail.com>",
   "description": "Diff & Patch for JSON object graphs",
   "contributors": [
