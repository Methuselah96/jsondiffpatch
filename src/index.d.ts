--- conflicted
+++ resolved
@@ -76,15 +76,9 @@
 export const create: (options?: any) => DiffPatcher
 
 export const formatters: {
-<<<<<<< HEAD
-    annotated: Formatter;
-    console: Formatter;
-    html: HtmlFormatter;
-=======
   annotated: Formatter;
   console: Formatter;
   html: HTMLFormatter;
->>>>>>> 2b4d9399
 };
 
 export const console: Formatter
