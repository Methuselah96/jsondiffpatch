--- conflicted
+++ resolved
@@ -1,7 +1,5 @@
 export interface Formatter {
     format(delta: Delta, original: any): string;
-<<<<<<< HEAD
-=======
 }
 
 export interface HtmlFormatter extends Formatter {
@@ -19,7 +17,6 @@
      * @param delay Transition time in ms. (Default: no transition)
      */
     hideUnchanged(node?: Element | null, delay?: number): void;
->>>>>>> b0f0566a
 }
 
 export interface Delta {
@@ -190,15 +187,9 @@
 export const create: (options?: any) => DiffPatcher
 
 export const formatters: {
-<<<<<<< HEAD
-    annotated: Formatter;
-    console: Formatter;
-    html: Formatter;
-=======
   annotated: Formatter;
   console: Formatter;
   html: HTMLFormatter;
->>>>>>> b0f0566a
 };
 
 export const console: Formatter
